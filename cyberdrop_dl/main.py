import asyncio
import contextlib
import logging
import os
import sys

import aiorun
from rich.live import Live

from cyberdrop_dl.managers.manager import Manager
from cyberdrop_dl.scraper.scraper import ScrapeMapper
from cyberdrop_dl.ui.ui import program_ui
from cyberdrop_dl.utils.sorting import Sorter
from cyberdrop_dl.utils.utilities import check_latest_pypi, log_with_color, check_partials_and_empty_folders


def startup() -> Manager:
    """
    Starts the program and returns the manager
    This will also run the UI for the program
    After this function returns, the manager will be ready to use and scraping / downloading can begin
    """

    try:
        manager = Manager()
        manager.startup()

        if not manager.args_manager.immediate_download:
            program_ui(manager)

        return manager

<<<<<<< HEAD
    path_opts.add_argument("--config-file", type=Path, help="config file to read arguments from (default: %(default)s)", default="config.yaml")
    path_opts.add_argument("--db-file", type=Path, help=f"history database file to write to (default: {app_dirs.user_data_dir}/%(default)s)", default=config_group["db_file"])
    path_opts.add_argument("--errored-download-urls-file", type=Path, default=config_group["errored_download_urls_file"], help="csv file to write failed download information to (default: %(default)s)")
    path_opts.add_argument("--errored-scrape-urls-file", type=Path, default=config_group["errored_scrape_urls_file"], help="csv file to write failed scrape information to (default: %(default)s)")
    path_opts.add_argument("--log-file", type=Path, help="log file to write to (default: %(default)s)", default=config_group["log_file"])
    path_opts.add_argument("--output-last-forum-post-file", type=Path, default=config_group["output_last_forum_post_file"], help="the text file to output last scraped post from a forum thread for re-feeding into CDL (default: %(default)s)")
    path_opts.add_argument("--unsupported-urls-file", type=Path, default=config_group["unsupported_urls_file"], help="the csv file to output unsupported links into (default: %(default)s)")
    path_opts.add_argument("--variable-cache-file", type=Path, help=f"internal variable cache file to read from and write to (default: {app_dirs.user_cache_dir}/%(default)s)", default=config_group["variable_cache_file"])

    # Ignore
    config_group = config_data["Ignore"]
    ignore_opts = parser.add_argument_group("Ignore options")
    ignore_opts.add_argument("--exclude-audio", help="skip downloading of audio files", action="store_true")
    ignore_opts.add_argument("--exclude-images", help="skip downloading of image files", action="store_true")
    ignore_opts.add_argument("--exclude-other", help="skip downloading of images", action="store_true")
    ignore_opts.add_argument("--exclude-videos", help="skip downloading of video files", action="store_true")
    ignore_opts.add_argument("--ignore-cache", help="ignores previous runs cached scrape history", action="store_true")
    ignore_opts.add_argument("--ignore-history", help="ignores previous download history", action="store_true")
    ignore_opts.add_argument("--ignore-input-file", help="ignores the input file and scrapes the input url instead", action="store_true")
    ignore_opts.add_argument("--skip-coomer-ads", help="skips downloading of model advertisements on other models pages", action="store_true")
    ignore_opts.add_argument("--skip-hosts", choices=SkipData.supported_hosts, action="append", help="removes host links from downloads", default=config_group["skip_hosts"])
    ignore_opts.add_argument("--only-hosts", choices=SkipData.supported_hosts, action="append", help="only allows downloads from these hosts", default=config_group["only_hosts"])

    # Runtime arguments
    config_group = config_data["Runtime"]
    runtime_opts = parser.add_argument_group("Runtime options")
    runtime_opts.add_argument("--allow-insecure-connections", help="allows insecure connections from content hosts", action="store_true")
    runtime_opts.add_argument("--attempts", type=int, help="number of attempts to download each file (default: %(default)s)", default=config_group["attempts"])
    runtime_opts.add_argument("--block-sub-folders", help="block sub folders from being created", action="store_true")
    runtime_opts.add_argument("--disable-attempt-limit", help="disables the attempt limitation", action="store_true")
    runtime_opts.add_argument("--filesize-maximum-images", type=int, default=config_group["filesize_maximum_images"], help="maximum filesize for images (in bytes) (default: %(default)s)")
    runtime_opts.add_argument("--filesize-maximum-videos", type=int, default=config_group["filesize_maximum_videos"], help="maximum filesize for videos (in bytes) (default: %(default)s)")
    runtime_opts.add_argument("--filesize-maximum-other", type=int, default=config_group["filesize_maximum_other"], help="maximum filesize for other files (in bytes) (default: %(default)s)")
    runtime_opts.add_argument("--filesize-minimum-images", type=int, default=config_group["filesize_minimum_images"], help="minimum filesize for images (in bytes) (default: %(default)s)")
    runtime_opts.add_argument("--filesize-minimum-videos", type=int, default=config_group["filesize_minimum_videos"], help="minimum filesize for videos (in bytes) (default: %(default)s)")
    runtime_opts.add_argument("--filesize-minimum-other", type=int, default=config_group["filesize_minimum_other"], help="minimum filesize for other files (in bytes) (default: %(default)s)")
    runtime_opts.add_argument("--include-id", help="include the ID in the download folder name", action="store_true")
    runtime_opts.add_argument("--max-concurrent-threads", type=int, default=config_group["max_concurrent_threads"], help="Number of threads to download simultaneously (default: %(default)s)")
    runtime_opts.add_argument("--max-concurrent-domains", type=int, default=config_group["max_concurrent_domains"], help="Number of domains to download simultaneously (default: %(default)s)")
    runtime_opts.add_argument("--max-concurrent-albums", type=int, default=config_group["max_concurrent_albums"], help="Number of albums to download simultaneously (default: %(default)s)")
    runtime_opts.add_argument("--max-concurrent-downloads-per-domain", type=int, default=config_group["max_concurrent_downloads_per_domain"], help="Number of simultaneous downloads per domain (default: %(default)s)")
    runtime_opts.add_argument("--max-filename-length", type=int, default=config_group["max_filename_length"], help="maximum filename length (default: %(default)s)")
    runtime_opts.add_argument("--max-folder-name-length", type=int, default=config_group["max_folder_name_length"], help="maximum folder name length (default: %(default)s)")
    runtime_opts.add_argument("--skip-check-for-partial-files-and-empty-dirs", help="skip checks for partial files and empty directories after completing", action="store_true")
    runtime_opts.add_argument("--skip-download-mark-completed", help="sets the scraped files as downloaded without downloading", action="store_true")
    runtime_opts.add_argument("--output-errored-urls", help="sets the failed urls to be output to the errored urls file", action="store_true")
    runtime_opts.add_argument("--output-unsupported-urls", help="sets the unsupported urls to be output to the unsupported urls file", action="store_true")
    runtime_opts.add_argument("--proxy", help="HTTP/HTTPS proxy used for downloading, format [protocol]://[ip]:[port]", default=config_group["proxy"])
    runtime_opts.add_argument("--remove-bunkr-identifier", help="removes the bunkr added identifier from output filenames", action="store_true")
    runtime_opts.add_argument("--required-free-space", type=int, default=config_group["required_free_space"], help="required free space (in gigabytes) for the program to run (default: %(default)s)")
    runtime_opts.add_argument("--use-sys-dirs", help="use default system directories for application files", action="store_true")

    # Sorting
    config_group = config_data["Sorting"]
    sort_opts = parser.add_argument_group("Sorting options")
    sort_opts.add_argument("--sort-downloads", help="sorts downloaded files after downloads have finished", action="store_true")
    sort_opts.add_argument("--sort-directory", type=Path, help="folder to download files to (default: %(default)s)", default=config_group["sort_directory"])
    sort_opts.add_argument("--sorted-audio", help="schema to sort audio (default: %(default)s)", default=config_group["sorted_audio"])
    sort_opts.add_argument("--sorted-images", help="schema to sort images (default: %(default)s)", default=config_group["sorted_images"])
    sort_opts.add_argument("--sorted-others", help="schema to sort other (default: %(default)s)", default=config_group["sorted_others"])
    sort_opts.add_argument("--sorted-videos", help="schema to sort videos (default: %(default)s)", default=config_group["sorted_videos"])

    # Ratelimiting
    config_group = config_data["Ratelimiting"]
    ratelimit_opts = parser.add_argument_group("Ratelimiting options")
    ratelimit_opts.add_argument("--connection-timeout", type=int, default=config_group["connection_timeout"], help="number of seconds to wait attempting to connect to a URL during the downloading phase (default: %(default)s)")
    ratelimit_opts.add_argument("--read-timeout", type=int, default=config_group["read_timeout"], help="number of seconds to wait attempting to read all file data during the downloading phase (default: %(default)s)")
    ratelimit_opts.add_argument("--ratelimit", type=int, default=config_group["ratelimit"], help="this applies to requests made in the program during scraping, the number you provide is in requests/seconds (default: %(default)s)")
    ratelimit_opts.add_argument("--throttle", type=int, default=config_group["throttle"], help="this is a throttle between requests during the downloading phase, the number is in seconds (default: %(default)s)")

    # Forum Options
    forum_opts = parser.add_argument_group("Forum options")
    forum_opts.add_argument("--output-last-forum-post", help="outputs the last post of a forum scrape to use as a starting point for future runs", action="store_true")
    forum_opts.add_argument("--separate-posts", help="separates forum scraping into folders by post number", action="store_true")
    forum_opts.add_argument("--scrape-single-post", help="Scrapes only a single post from the given forum links", action="store_true")

    # Authentication details
    config_group = config_data["Authentication"]
    auth_opts = parser.add_argument_group("Authentication options")
    auth_opts.add_argument("--gofile-api-key", help="api key for premium gofile", default=config_group["gofile_api_key"])
    auth_opts.add_argument("--gofile-website-token", help="website token for gofile", default=config_group["gofile_website_token"])
    auth_opts.add_argument("--imgur-client-id", help="client id for imgur (https://api.imgur.com/oauth2/addclient)", default=config_group["imgur_client_id"])
    auth_opts.add_argument("--pixeldrain-api-key", help="api key for premium pixeldrain", default=config_group["pixeldrain_api_key"])
    auth_opts.add_argument("--reddit-personal-use-script", help="personal use script for reddit (https://www.reddit.com/prefs/apps)", default=config_group["reddit_personal_use_script"])
    auth_opts.add_argument("--reddit-secret", help="secret key for reddit (https://www.reddit.com/prefs/apps)", default=config_group["reddit_secret"])
    auth_opts.add_argument("--nudostar-username", help="username to login to nudostar", default=config_group["nudostar_username"])
    auth_opts.add_argument("--nudostar-password", help="password to login to nudostar", default=config_group['nudostar_password'])
    auth_opts.add_argument("--simpcity-username", help="username to login to simpcity", default=config_group['simpcity_username'])
    auth_opts.add_argument("--simpcity-password", help="password to login to simpcity", default=config_group['simpcity_password'])
    auth_opts.add_argument("--socialmediagirls-username", help="username to login to socialmediagirls", default=config_group["socialmediagirls_username"])
    auth_opts.add_argument("--socialmediagirls-password", help="password to login to socialmediagirls", default=config_group["socialmediagirls_password"])
    auth_opts.add_argument("--xbunker-username", help="username to login to xbunker", default=config_group["xbunker_username"])
    auth_opts.add_argument("--xbunker-password", help="password to login to xbunker", default=config_group["xbunker_password"])

    # JDownloader details
    config_group = config_data["JDownloader"]
    jdownloader_opts = parser.add_argument_group("JDownloader options")
    jdownloader_opts.add_argument("--apply-jdownloader", help="enables sending unsupported URLs to a running jdownloader2 instance to download", action="store_true")
    jdownloader_opts.add_argument("--jdownloader-username", help="username to login to jdownloader", default=config_group["jdownloader_username"])
    jdownloader_opts.add_argument("--jdownloader-password", help="password to login to jdownloader", default=config_group["jdownloader_password"])
    jdownloader_opts.add_argument("--jdownloader-device", help="device name to login to for jdownloader", default=config_group["jdownloader_device"])

    # Progress Options
    config_group = config_data["Progress_Options"]
    progress_opts = parser.add_argument_group("Progress options")
    progress_opts.add_argument("--hide-new-progress", help="disables the new rich progress entirely and uses older methods", action="store_true")
    progress_opts.add_argument("--hide-overall-progress", help="removes overall progress section while downloading", action="store_true")
    progress_opts.add_argument("--hide-forum-progress", help="removes forum progress section while downloading", action="store_true")
    progress_opts.add_argument("--hide-thread-progress", help="removes thread progress section while downloading", action="store_true")
    progress_opts.add_argument("--hide-domain-progress", help="removes domain progress section while downloading", action="store_true")
    progress_opts.add_argument("--hide-album-progress", help="removes album progress section while downloading", action="store_true")
    progress_opts.add_argument("--hide-file-progress", help="removes file progress section while downloading", action="store_true")
    progress_opts.add_argument("--refresh-rate", type=int, help="refresh rate for the progress table (default: %(default)s)", default=config_group["refresh_rate"])
    progress_opts.add_argument("--visible-rows-threads", type=int, help="number of visible rows to use for the threads table (default: %(default)s)", default=config_group["visible_rows_threads"])
    progress_opts.add_argument("--visible-rows-domains", type=int, help="number of visible rows to use for the domains table (default: %(default)s)", default=config_group["visible_rows_domains"])
    progress_opts.add_argument("--visible-rows-albums", type=int, help="number of visible rows to use for the albums table (default: %(default)s)", default=config_group["visible_rows_albums"])
    progress_opts.add_argument("--visible-rows-files", type=int, help="number of visiblerows to use for the files table (default: %(default)s)", default=config_group["visible_rows_files"])

    # Links
    parser.add_argument("links", metavar="link", nargs="*", help="link to content to download (passing multiple links is supported)", default=[])
    return parser.parse_args()


def get_app_file_path(app_file: Path, app_dir: Path) -> Path:
    """Adjust application file path according to OS settings"""
    if app_file.exists() or app_file.is_absolute():
        return app_file
    app_dir.mkdir(parents=True, exist_ok=True)
    return app_dir / app_file


async def file_management(args: Dict, links: List) -> Tuple[ErrorFileWriter, CacheManager]:
    """We handle file defaults here (resetting and creation)"""
    input_file = args['Files']['input_file']
    if not input_file.is_file() and not links:
        input_file.touch()

    Path(args['Files']['output_folder']).mkdir(parents=True, exist_ok=True)

    error_writer = ErrorFileWriter(args['Runtime']['output_errored_urls'], args['Runtime']['output_unsupported_urls'],
                                   args['Forum_Options']['output_last_forum_post'], args['Files']['errored_scrape_urls_file'],
                                   args['Files']['errored_download_urls_file'], args['Files']['unsupported_urls_file'],
                                   args['Files']['output_last_forum_post_file'])

    if args['Forum_Options']['output_last_forum_post']:
        output_url_file = args['Files']['output_last_forum_post_file']
        if output_url_file.exists():
            output_url_file.unlink()
        output_url_file.touch()

    if args['Runtime']['output_unsupported_urls']:
        unsupported_urls = args['Files']['unsupported_urls_file']
        if unsupported_urls.exists():
            unsupported_urls.unlink()
        unsupported_urls.touch()
        await error_writer.write_unsupported_header()

    if args['Runtime']['output_errored_urls']:
        errored_urls = args['Files']['errored_download_urls_file']
        if errored_urls.exists():
            errored_urls.unlink()
        errored_urls.touch()
        await error_writer.write_errored_download_header()

        errored_urls = args['Files']['errored_scrape_urls_file']
        if errored_urls.exists():
            errored_urls.unlink()
        errored_urls.touch()
        await error_writer.write_errored_scrape_header()

    cache_manager = CacheManager(args['Files']['variable_cache_file'])
    await cache_manager.load()

    return error_writer, cache_manager


async def regex_links(urls: List) -> List:
    """Regex grab the links from the URLs.txt file"""
    """This allows code blocks or full paragraphs to be copy and pasted into the URLs.txt"""
    yarl_links = []
    for line in urls:
        if line.lstrip().startswith('#'):
            continue

        all_links = [x.group().replace(".md.", ".") for x in re.finditer(
            r"(?:http.*?)(?=($|\n|\r\n|\r|\s|\"|\[/URL]|']\[|]\[|\[/img]))", line)]
        for link in all_links:
            yarl_links.append(URL(link))
    return yarl_links


async def consolidate_links(args: Dict, links: List) -> List:
    """We consolidate links from command line and from URLs.txt into a singular list"""
    links = list(map(URL, links))
    if args["Files"]["input_file"].is_file():
        async with aiofiles.open(args["Files"]["input_file"], "r", encoding="utf8") as f:
            links += await regex_links([line.rstrip() async for line in f])
    links = list(filter(None, links))

    if not links:
        log("No valid links found.", style="red")
    return links


async def scrape_links(scraper: ScrapeMapper, links: List, quiet=False) -> ForumItem:
    """Maps links from URLs.txt or command to the scraper class"""
    log("Starting Scrape", quiet=quiet, style="green")
    tasks = []

    for link in links:
        tasks.append(asyncio.create_task(scraper.map_url(link)))
    await asyncio.wait(tasks)

    Cascade = scraper.Cascade
    await Cascade.dedupe()
    Forums = scraper.Forums
    await Forums.dedupe()

    if not await Cascade.is_empty():
        await Forums.add_thread("Loose Files/Albums", Cascade)

    log("", quiet=quiet)
    log("Finished Scrape", quiet=quiet, style="green")
    return Forums
=======
    except KeyboardInterrupt:
        print("\nExiting...")
        exit(0)
>>>>>>> bb4c0c3c


async def runtime(manager: Manager) -> None:
    """Main runtime loop for the program, this will run until all scraping and downloading is complete"""
    scrape_mapper = ScrapeMapper(manager)
    download_manager = manager.download_manager
    asyncio.create_task(scrape_mapper.map_urls())

    if not manager.args_manager.retry:
        await scrape_mapper.load_links()
    else:
        await scrape_mapper.load_failed_links()

    while True:
        if await scrape_mapper.check_complete() and await download_manager.check_complete():
            break
        await asyncio.sleep(1)


async def director(manager: Manager) -> None:
    """Runs the program and handles the UI"""
    configs = manager.config_manager.get_configs()
    configs_ran = []
    while True:
        if manager.args_manager.all_configs:
            configs_to_run = list(set(configs) - set(configs_ran))
            manager.config_manager.change_config(configs_to_run[0])
            configs_ran.append(configs_to_run[0])

<<<<<<< HEAD
    links = await consolidate_links(args, links)
    client = Client(args['Ratelimiting']['ratelimit'], args['Ratelimiting']['throttle'],
                    args['Runtime']['allow_insecure_connections'], args["Ratelimiting"]["connection_timeout"],
                    args["Ratelimiting"]["read_timeout"], args['Runtime']['user_agent'], args['Runtime']['proxy'])
    SQL_Helper = SQLHelper(args['Ignore']['ignore_history'], args['Ignore']['ignore_cache'], args['Files']['db_file'])
    Scraper = ScrapeMapper(args, client, SQL_Helper, False, error_writer, cache_manager)
=======
        logger = logging.getLogger("cyberdrop_dl")
        logger.setLevel(logging.DEBUG)
        file_handler = logging.FileHandler(manager.path_manager.main_log, mode="w")
        file_handler.setLevel(logging.DEBUG)
        formatter = logging.Formatter("%(asctime)s:%(filename)s:%(lineno)d:%(message)s")
        file_handler.setFormatter(formatter)
        logger.addHandler(file_handler)
>>>>>>> bb4c0c3c

        await manager.async_startup()

        with Live(manager.progress_manager.layout, refresh_per_second=10):
            await runtime(manager)

        clear_screen_proc = await asyncio.create_subprocess_shell('cls' if os.name == 'nt' else 'clear')
        await clear_screen_proc.wait()

        if manager.config_manager.settings_data['Sorting']['sort_downloads']:
            sorter = Sorter(manager)
            await sorter.sort()
        await check_partials_and_empty_folders(manager)

        await manager.progress_manager.print_stats()
        await check_latest_pypi()

        await manager.close()

        await log_with_color("\nFinished downloading. Enjoy :)", 'green')

        if not manager.args_manager.all_configs or not list(set(configs) - set(configs_ran)):
            break

    asyncio.get_event_loop().stop()


def main():
    manager = startup()

    with contextlib.suppress(RuntimeError, asyncio.CancelledError):
        loop = asyncio.new_event_loop()
        asyncio.set_event_loop(loop)
        aiorun.run(director(manager), stop_on_unhandled_errors=True)
        sys.exit(0)


if __name__ == '__main__':
    main()<|MERGE_RESOLUTION|>--- conflicted
+++ resolved
@@ -30,236 +30,9 @@
 
         return manager
 
-<<<<<<< HEAD
-    path_opts.add_argument("--config-file", type=Path, help="config file to read arguments from (default: %(default)s)", default="config.yaml")
-    path_opts.add_argument("--db-file", type=Path, help=f"history database file to write to (default: {app_dirs.user_data_dir}/%(default)s)", default=config_group["db_file"])
-    path_opts.add_argument("--errored-download-urls-file", type=Path, default=config_group["errored_download_urls_file"], help="csv file to write failed download information to (default: %(default)s)")
-    path_opts.add_argument("--errored-scrape-urls-file", type=Path, default=config_group["errored_scrape_urls_file"], help="csv file to write failed scrape information to (default: %(default)s)")
-    path_opts.add_argument("--log-file", type=Path, help="log file to write to (default: %(default)s)", default=config_group["log_file"])
-    path_opts.add_argument("--output-last-forum-post-file", type=Path, default=config_group["output_last_forum_post_file"], help="the text file to output last scraped post from a forum thread for re-feeding into CDL (default: %(default)s)")
-    path_opts.add_argument("--unsupported-urls-file", type=Path, default=config_group["unsupported_urls_file"], help="the csv file to output unsupported links into (default: %(default)s)")
-    path_opts.add_argument("--variable-cache-file", type=Path, help=f"internal variable cache file to read from and write to (default: {app_dirs.user_cache_dir}/%(default)s)", default=config_group["variable_cache_file"])
-
-    # Ignore
-    config_group = config_data["Ignore"]
-    ignore_opts = parser.add_argument_group("Ignore options")
-    ignore_opts.add_argument("--exclude-audio", help="skip downloading of audio files", action="store_true")
-    ignore_opts.add_argument("--exclude-images", help="skip downloading of image files", action="store_true")
-    ignore_opts.add_argument("--exclude-other", help="skip downloading of images", action="store_true")
-    ignore_opts.add_argument("--exclude-videos", help="skip downloading of video files", action="store_true")
-    ignore_opts.add_argument("--ignore-cache", help="ignores previous runs cached scrape history", action="store_true")
-    ignore_opts.add_argument("--ignore-history", help="ignores previous download history", action="store_true")
-    ignore_opts.add_argument("--ignore-input-file", help="ignores the input file and scrapes the input url instead", action="store_true")
-    ignore_opts.add_argument("--skip-coomer-ads", help="skips downloading of model advertisements on other models pages", action="store_true")
-    ignore_opts.add_argument("--skip-hosts", choices=SkipData.supported_hosts, action="append", help="removes host links from downloads", default=config_group["skip_hosts"])
-    ignore_opts.add_argument("--only-hosts", choices=SkipData.supported_hosts, action="append", help="only allows downloads from these hosts", default=config_group["only_hosts"])
-
-    # Runtime arguments
-    config_group = config_data["Runtime"]
-    runtime_opts = parser.add_argument_group("Runtime options")
-    runtime_opts.add_argument("--allow-insecure-connections", help="allows insecure connections from content hosts", action="store_true")
-    runtime_opts.add_argument("--attempts", type=int, help="number of attempts to download each file (default: %(default)s)", default=config_group["attempts"])
-    runtime_opts.add_argument("--block-sub-folders", help="block sub folders from being created", action="store_true")
-    runtime_opts.add_argument("--disable-attempt-limit", help="disables the attempt limitation", action="store_true")
-    runtime_opts.add_argument("--filesize-maximum-images", type=int, default=config_group["filesize_maximum_images"], help="maximum filesize for images (in bytes) (default: %(default)s)")
-    runtime_opts.add_argument("--filesize-maximum-videos", type=int, default=config_group["filesize_maximum_videos"], help="maximum filesize for videos (in bytes) (default: %(default)s)")
-    runtime_opts.add_argument("--filesize-maximum-other", type=int, default=config_group["filesize_maximum_other"], help="maximum filesize for other files (in bytes) (default: %(default)s)")
-    runtime_opts.add_argument("--filesize-minimum-images", type=int, default=config_group["filesize_minimum_images"], help="minimum filesize for images (in bytes) (default: %(default)s)")
-    runtime_opts.add_argument("--filesize-minimum-videos", type=int, default=config_group["filesize_minimum_videos"], help="minimum filesize for videos (in bytes) (default: %(default)s)")
-    runtime_opts.add_argument("--filesize-minimum-other", type=int, default=config_group["filesize_minimum_other"], help="minimum filesize for other files (in bytes) (default: %(default)s)")
-    runtime_opts.add_argument("--include-id", help="include the ID in the download folder name", action="store_true")
-    runtime_opts.add_argument("--max-concurrent-threads", type=int, default=config_group["max_concurrent_threads"], help="Number of threads to download simultaneously (default: %(default)s)")
-    runtime_opts.add_argument("--max-concurrent-domains", type=int, default=config_group["max_concurrent_domains"], help="Number of domains to download simultaneously (default: %(default)s)")
-    runtime_opts.add_argument("--max-concurrent-albums", type=int, default=config_group["max_concurrent_albums"], help="Number of albums to download simultaneously (default: %(default)s)")
-    runtime_opts.add_argument("--max-concurrent-downloads-per-domain", type=int, default=config_group["max_concurrent_downloads_per_domain"], help="Number of simultaneous downloads per domain (default: %(default)s)")
-    runtime_opts.add_argument("--max-filename-length", type=int, default=config_group["max_filename_length"], help="maximum filename length (default: %(default)s)")
-    runtime_opts.add_argument("--max-folder-name-length", type=int, default=config_group["max_folder_name_length"], help="maximum folder name length (default: %(default)s)")
-    runtime_opts.add_argument("--skip-check-for-partial-files-and-empty-dirs", help="skip checks for partial files and empty directories after completing", action="store_true")
-    runtime_opts.add_argument("--skip-download-mark-completed", help="sets the scraped files as downloaded without downloading", action="store_true")
-    runtime_opts.add_argument("--output-errored-urls", help="sets the failed urls to be output to the errored urls file", action="store_true")
-    runtime_opts.add_argument("--output-unsupported-urls", help="sets the unsupported urls to be output to the unsupported urls file", action="store_true")
-    runtime_opts.add_argument("--proxy", help="HTTP/HTTPS proxy used for downloading, format [protocol]://[ip]:[port]", default=config_group["proxy"])
-    runtime_opts.add_argument("--remove-bunkr-identifier", help="removes the bunkr added identifier from output filenames", action="store_true")
-    runtime_opts.add_argument("--required-free-space", type=int, default=config_group["required_free_space"], help="required free space (in gigabytes) for the program to run (default: %(default)s)")
-    runtime_opts.add_argument("--use-sys-dirs", help="use default system directories for application files", action="store_true")
-
-    # Sorting
-    config_group = config_data["Sorting"]
-    sort_opts = parser.add_argument_group("Sorting options")
-    sort_opts.add_argument("--sort-downloads", help="sorts downloaded files after downloads have finished", action="store_true")
-    sort_opts.add_argument("--sort-directory", type=Path, help="folder to download files to (default: %(default)s)", default=config_group["sort_directory"])
-    sort_opts.add_argument("--sorted-audio", help="schema to sort audio (default: %(default)s)", default=config_group["sorted_audio"])
-    sort_opts.add_argument("--sorted-images", help="schema to sort images (default: %(default)s)", default=config_group["sorted_images"])
-    sort_opts.add_argument("--sorted-others", help="schema to sort other (default: %(default)s)", default=config_group["sorted_others"])
-    sort_opts.add_argument("--sorted-videos", help="schema to sort videos (default: %(default)s)", default=config_group["sorted_videos"])
-
-    # Ratelimiting
-    config_group = config_data["Ratelimiting"]
-    ratelimit_opts = parser.add_argument_group("Ratelimiting options")
-    ratelimit_opts.add_argument("--connection-timeout", type=int, default=config_group["connection_timeout"], help="number of seconds to wait attempting to connect to a URL during the downloading phase (default: %(default)s)")
-    ratelimit_opts.add_argument("--read-timeout", type=int, default=config_group["read_timeout"], help="number of seconds to wait attempting to read all file data during the downloading phase (default: %(default)s)")
-    ratelimit_opts.add_argument("--ratelimit", type=int, default=config_group["ratelimit"], help="this applies to requests made in the program during scraping, the number you provide is in requests/seconds (default: %(default)s)")
-    ratelimit_opts.add_argument("--throttle", type=int, default=config_group["throttle"], help="this is a throttle between requests during the downloading phase, the number is in seconds (default: %(default)s)")
-
-    # Forum Options
-    forum_opts = parser.add_argument_group("Forum options")
-    forum_opts.add_argument("--output-last-forum-post", help="outputs the last post of a forum scrape to use as a starting point for future runs", action="store_true")
-    forum_opts.add_argument("--separate-posts", help="separates forum scraping into folders by post number", action="store_true")
-    forum_opts.add_argument("--scrape-single-post", help="Scrapes only a single post from the given forum links", action="store_true")
-
-    # Authentication details
-    config_group = config_data["Authentication"]
-    auth_opts = parser.add_argument_group("Authentication options")
-    auth_opts.add_argument("--gofile-api-key", help="api key for premium gofile", default=config_group["gofile_api_key"])
-    auth_opts.add_argument("--gofile-website-token", help="website token for gofile", default=config_group["gofile_website_token"])
-    auth_opts.add_argument("--imgur-client-id", help="client id for imgur (https://api.imgur.com/oauth2/addclient)", default=config_group["imgur_client_id"])
-    auth_opts.add_argument("--pixeldrain-api-key", help="api key for premium pixeldrain", default=config_group["pixeldrain_api_key"])
-    auth_opts.add_argument("--reddit-personal-use-script", help="personal use script for reddit (https://www.reddit.com/prefs/apps)", default=config_group["reddit_personal_use_script"])
-    auth_opts.add_argument("--reddit-secret", help="secret key for reddit (https://www.reddit.com/prefs/apps)", default=config_group["reddit_secret"])
-    auth_opts.add_argument("--nudostar-username", help="username to login to nudostar", default=config_group["nudostar_username"])
-    auth_opts.add_argument("--nudostar-password", help="password to login to nudostar", default=config_group['nudostar_password'])
-    auth_opts.add_argument("--simpcity-username", help="username to login to simpcity", default=config_group['simpcity_username'])
-    auth_opts.add_argument("--simpcity-password", help="password to login to simpcity", default=config_group['simpcity_password'])
-    auth_opts.add_argument("--socialmediagirls-username", help="username to login to socialmediagirls", default=config_group["socialmediagirls_username"])
-    auth_opts.add_argument("--socialmediagirls-password", help="password to login to socialmediagirls", default=config_group["socialmediagirls_password"])
-    auth_opts.add_argument("--xbunker-username", help="username to login to xbunker", default=config_group["xbunker_username"])
-    auth_opts.add_argument("--xbunker-password", help="password to login to xbunker", default=config_group["xbunker_password"])
-
-    # JDownloader details
-    config_group = config_data["JDownloader"]
-    jdownloader_opts = parser.add_argument_group("JDownloader options")
-    jdownloader_opts.add_argument("--apply-jdownloader", help="enables sending unsupported URLs to a running jdownloader2 instance to download", action="store_true")
-    jdownloader_opts.add_argument("--jdownloader-username", help="username to login to jdownloader", default=config_group["jdownloader_username"])
-    jdownloader_opts.add_argument("--jdownloader-password", help="password to login to jdownloader", default=config_group["jdownloader_password"])
-    jdownloader_opts.add_argument("--jdownloader-device", help="device name to login to for jdownloader", default=config_group["jdownloader_device"])
-
-    # Progress Options
-    config_group = config_data["Progress_Options"]
-    progress_opts = parser.add_argument_group("Progress options")
-    progress_opts.add_argument("--hide-new-progress", help="disables the new rich progress entirely and uses older methods", action="store_true")
-    progress_opts.add_argument("--hide-overall-progress", help="removes overall progress section while downloading", action="store_true")
-    progress_opts.add_argument("--hide-forum-progress", help="removes forum progress section while downloading", action="store_true")
-    progress_opts.add_argument("--hide-thread-progress", help="removes thread progress section while downloading", action="store_true")
-    progress_opts.add_argument("--hide-domain-progress", help="removes domain progress section while downloading", action="store_true")
-    progress_opts.add_argument("--hide-album-progress", help="removes album progress section while downloading", action="store_true")
-    progress_opts.add_argument("--hide-file-progress", help="removes file progress section while downloading", action="store_true")
-    progress_opts.add_argument("--refresh-rate", type=int, help="refresh rate for the progress table (default: %(default)s)", default=config_group["refresh_rate"])
-    progress_opts.add_argument("--visible-rows-threads", type=int, help="number of visible rows to use for the threads table (default: %(default)s)", default=config_group["visible_rows_threads"])
-    progress_opts.add_argument("--visible-rows-domains", type=int, help="number of visible rows to use for the domains table (default: %(default)s)", default=config_group["visible_rows_domains"])
-    progress_opts.add_argument("--visible-rows-albums", type=int, help="number of visible rows to use for the albums table (default: %(default)s)", default=config_group["visible_rows_albums"])
-    progress_opts.add_argument("--visible-rows-files", type=int, help="number of visiblerows to use for the files table (default: %(default)s)", default=config_group["visible_rows_files"])
-
-    # Links
-    parser.add_argument("links", metavar="link", nargs="*", help="link to content to download (passing multiple links is supported)", default=[])
-    return parser.parse_args()
-
-
-def get_app_file_path(app_file: Path, app_dir: Path) -> Path:
-    """Adjust application file path according to OS settings"""
-    if app_file.exists() or app_file.is_absolute():
-        return app_file
-    app_dir.mkdir(parents=True, exist_ok=True)
-    return app_dir / app_file
-
-
-async def file_management(args: Dict, links: List) -> Tuple[ErrorFileWriter, CacheManager]:
-    """We handle file defaults here (resetting and creation)"""
-    input_file = args['Files']['input_file']
-    if not input_file.is_file() and not links:
-        input_file.touch()
-
-    Path(args['Files']['output_folder']).mkdir(parents=True, exist_ok=True)
-
-    error_writer = ErrorFileWriter(args['Runtime']['output_errored_urls'], args['Runtime']['output_unsupported_urls'],
-                                   args['Forum_Options']['output_last_forum_post'], args['Files']['errored_scrape_urls_file'],
-                                   args['Files']['errored_download_urls_file'], args['Files']['unsupported_urls_file'],
-                                   args['Files']['output_last_forum_post_file'])
-
-    if args['Forum_Options']['output_last_forum_post']:
-        output_url_file = args['Files']['output_last_forum_post_file']
-        if output_url_file.exists():
-            output_url_file.unlink()
-        output_url_file.touch()
-
-    if args['Runtime']['output_unsupported_urls']:
-        unsupported_urls = args['Files']['unsupported_urls_file']
-        if unsupported_urls.exists():
-            unsupported_urls.unlink()
-        unsupported_urls.touch()
-        await error_writer.write_unsupported_header()
-
-    if args['Runtime']['output_errored_urls']:
-        errored_urls = args['Files']['errored_download_urls_file']
-        if errored_urls.exists():
-            errored_urls.unlink()
-        errored_urls.touch()
-        await error_writer.write_errored_download_header()
-
-        errored_urls = args['Files']['errored_scrape_urls_file']
-        if errored_urls.exists():
-            errored_urls.unlink()
-        errored_urls.touch()
-        await error_writer.write_errored_scrape_header()
-
-    cache_manager = CacheManager(args['Files']['variable_cache_file'])
-    await cache_manager.load()
-
-    return error_writer, cache_manager
-
-
-async def regex_links(urls: List) -> List:
-    """Regex grab the links from the URLs.txt file"""
-    """This allows code blocks or full paragraphs to be copy and pasted into the URLs.txt"""
-    yarl_links = []
-    for line in urls:
-        if line.lstrip().startswith('#'):
-            continue
-
-        all_links = [x.group().replace(".md.", ".") for x in re.finditer(
-            r"(?:http.*?)(?=($|\n|\r\n|\r|\s|\"|\[/URL]|']\[|]\[|\[/img]))", line)]
-        for link in all_links:
-            yarl_links.append(URL(link))
-    return yarl_links
-
-
-async def consolidate_links(args: Dict, links: List) -> List:
-    """We consolidate links from command line and from URLs.txt into a singular list"""
-    links = list(map(URL, links))
-    if args["Files"]["input_file"].is_file():
-        async with aiofiles.open(args["Files"]["input_file"], "r", encoding="utf8") as f:
-            links += await regex_links([line.rstrip() async for line in f])
-    links = list(filter(None, links))
-
-    if not links:
-        log("No valid links found.", style="red")
-    return links
-
-
-async def scrape_links(scraper: ScrapeMapper, links: List, quiet=False) -> ForumItem:
-    """Maps links from URLs.txt or command to the scraper class"""
-    log("Starting Scrape", quiet=quiet, style="green")
-    tasks = []
-
-    for link in links:
-        tasks.append(asyncio.create_task(scraper.map_url(link)))
-    await asyncio.wait(tasks)
-
-    Cascade = scraper.Cascade
-    await Cascade.dedupe()
-    Forums = scraper.Forums
-    await Forums.dedupe()
-
-    if not await Cascade.is_empty():
-        await Forums.add_thread("Loose Files/Albums", Cascade)
-
-    log("", quiet=quiet)
-    log("Finished Scrape", quiet=quiet, style="green")
-    return Forums
-=======
     except KeyboardInterrupt:
         print("\nExiting...")
         exit(0)
->>>>>>> bb4c0c3c
 
 
 async def runtime(manager: Manager) -> None:
@@ -289,14 +62,6 @@
             manager.config_manager.change_config(configs_to_run[0])
             configs_ran.append(configs_to_run[0])
 
-<<<<<<< HEAD
-    links = await consolidate_links(args, links)
-    client = Client(args['Ratelimiting']['ratelimit'], args['Ratelimiting']['throttle'],
-                    args['Runtime']['allow_insecure_connections'], args["Ratelimiting"]["connection_timeout"],
-                    args["Ratelimiting"]["read_timeout"], args['Runtime']['user_agent'], args['Runtime']['proxy'])
-    SQL_Helper = SQLHelper(args['Ignore']['ignore_history'], args['Ignore']['ignore_cache'], args['Files']['db_file'])
-    Scraper = ScrapeMapper(args, client, SQL_Helper, False, error_writer, cache_manager)
-=======
         logger = logging.getLogger("cyberdrop_dl")
         logger.setLevel(logging.DEBUG)
         file_handler = logging.FileHandler(manager.path_manager.main_log, mode="w")
@@ -304,7 +69,6 @@
         formatter = logging.Formatter("%(asctime)s:%(filename)s:%(lineno)d:%(message)s")
         file_handler.setFormatter(formatter)
         logger.addHandler(file_handler)
->>>>>>> bb4c0c3c
 
         await manager.async_startup()
 
